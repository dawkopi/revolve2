--- conflicted
+++ resolved
@@ -34,20 +34,16 @@
     parser.add_argument("-w", "--wandb", action="store_true")
     parser.add_argument("--wandb_os_logs", action="store_true")
     parser.add_argument("-d", "--debug", action="store_true")
-<<<<<<< HEAD
     parser.add_argument("-cpu", "--n_jobs", type=int, default=1)
-    parser.add_argument("-f", "--fitness_function", default="with_control_height_cost")
-=======
+    parser.add_argument(
+        "-f", "--fitness_function", default="with_control_height_cost"
+    )  # "displacement_height_groundcontact"
     parser.add_argument(
         "-b",
         "--save_best",
         action="store_true",
         help="output the best robots to disk",
     )
-    parser.add_argument(
-        "-f", "--fitness_function", default="displacement_height_groundcontact"
-    )
->>>>>>> ad50107b
     parser.add_argument(
         "--gui",
         action="store_true",

#!/usr/bin/env python3
"""Setup and running of the optimize modular program."""

import argparse
import glob
import logging
import subprocess
from random import Random

import multineat
from revolve2.core.database import open_async_database_sqlite
from revolve2.core.optimization import ProcessIdGen

import wandb
from optimizer import Optimizer
from utilities import *
from genotypes.linear_controller_genotype import LinearControllerGenotype

SCRIPT_DIR = os.path.abspath(os.path.dirname(__file__))
ERECTUS_YAML = os.path.join(SCRIPT_DIR, "morphologies/erectus.yaml")


async def main() -> None:
    """Run the optimization process."""
    parser = argparse.ArgumentParser()
    parser.add_argument("-n", "--run_name", type=str, default="default")
    parser.add_argument("-l", "--resume_latest", action="store_true")
    parser.add_argument("-r", "--resume", action="store_true")
    parser.add_argument("--rng_seed", type=int, default=420)
    parser.add_argument("--num_initial_mutations", type=int, default=10)
    parser.add_argument("-t", "--simulation_time", type=int, default=30)
    parser.add_argument("--sampling_frequency", type=float, default=10)
    parser.add_argument("--control_frequency", type=float, default=60)
    parser.add_argument("-p", "--population_size", type=int, default=10)
    parser.add_argument("--offspring_size", type=int, default=None)
    parser.add_argument("-g", "--num_generations", type=int, default=50)
    parser.add_argument("-w", "--wandb", action="store_true")
    parser.add_argument("--wandb_os_logs", action="store_true")
    parser.add_argument("-d", "--debug", action="store_true")
    parser.add_argument("-cpu", "--n_jobs", type=int, default=1)
    parser.add_argument(
<<<<<<< HEAD
        "-m",
        "--morphology",
        type=str,
        default=ERECTUS_YAML,
        help="yaml file to use for robot's morphology",
    )
    parser.add_argument(
        "-f", "--fitness_function", default="with_control_height_cost"
=======
        "-f", "--fitness_function", default="with_control_cost"
>>>>>>> 749131b3
    )  # "displacement_height_groundcontact"
    parser.add_argument(
        "-b",
        "--save_best",
        action="store_true",
        help="output the best robots to disk",
    )
    parser.add_argument(
        "--gui",
        action="store_true",
        help="run with non-headless mode (view sim window)",
    )
    args = parser.parse_args()

    if args.offspring_size is None:
        args.offspring_size = args.population_size

    body_yaml = args.morphology
    assert os.path.exists(body_yaml)
    ensure_dirs(DATABASE_PATH)

    # https://docs.wandb.ai/guides/track/advanced/resuming#resuming-guidance
    should_resume = args.resume_latest or args.resume
    full_run_name = None
    if args.resume_latest:
        full_run_name = get_latest_run()
    elif args.resume:
        full_run_name = find_dir(DATABASE_PATH, args.run_name)

    if should_resume and full_run_name is None:
        logging.error("Run not found...")
        exit()

    wandb.init(
        mode="online" if args.wandb else "disabled",
        project="robo-erectus",
        entity="ea-research",
        config=vars(args),
        settings=wandb.Settings(
            _disable_stats=not args.wandb_os_logs,
            _disable_meta=not args.wandb_os_logs,
        ),
        resume=should_resume,
    )

    if full_run_name is None:
        full_run_name = f"{args.run_name}__{wandb.run.name}"

    database_dir = os.path.join(DATABASE_PATH, full_run_name)
    wandb.run.name = full_run_name
    set_latest_run(full_run_name)

    logging.basicConfig(
        level=logging.INFO if not args.debug else logging.DEBUG,
        format="[%(asctime)s] [%(levelname)s] [%(module)s] %(message)s",
    )

    # random number generator
    rng = Random()
    rng.seed(args.rng_seed)

    # database
    database = open_async_database_sqlite(database_dir)

    # process id generator
    process_id_gen = ProcessIdGen()
    process_id = process_id_gen.gen()

    # multineat innovation databases
    innov_db_body = multineat.InnovationDatabase()
    innov_db_brain = multineat.InnovationDatabase()

    initial_population = [
        LinearControllerGenotype.random(body_yaml) for _ in range(args.population_size)
    ]

    maybe_optimizer = await Optimizer.from_database(
        database=database,
        process_id=process_id,
        innov_db_body=innov_db_body,
        innov_db_brain=innov_db_brain,
        rng=rng,
        process_id_gen=process_id_gen,
        headless=not args.gui,
    )
    if maybe_optimizer is not None:
        logging.info("Initialized with existing database...")
        # TODO: if run is already finished, don't log it to wandb
        optimizer = maybe_optimizer
    else:
        logging.info("Initialized a new experiment...")
        optimizer = await Optimizer.new(
            database=database,
            process_id=process_id,
            initial_population=initial_population,
            rng=rng,
            process_id_gen=process_id_gen,
            innov_db_body=innov_db_body,
            innov_db_brain=innov_db_brain,
            simulation_time=args.simulation_time,
            sampling_frequency=args.sampling_frequency,
            control_frequency=args.control_frequency,
            num_generations=args.num_generations,
            offspring_size=args.offspring_size,
            fitness_function=args.fitness_function,
            headless=not args.gui,
            body_yaml=body_yaml,
        )

    logging.info("Starting optimization process...")

    optimizer.n_jobs = args.n_jobs
    optimizer.body_yaml = body_yaml
    await optimizer.run()

    logging.info("Finished optimizing.")

    if args.save_best:
        logging.info("\n\nrunning rerun_best.py")
        call_rerun_best(run_name=args.run_name, count=4)
        if args.wandb:
            # now save files wandb if needed
            analysis_dir = os.path.join(database_dir, "analysis")
            UPLOAD_GLOBS = [
                os.path.join(analysis_dir, "*.mp4"),
                os.path.join(analysis_dir, "*.yml"),
            ]
            fnames = []
            for pattern in UPLOAD_GLOBS:
                for fname in glob.glob(pattern):
                    fnames.append(fname)
                    # https://docs.wandb.ai/guides/track/advanced/save-restore
                    # logging.debug(f"uploading: {fname}")
            logging.info(f"found {len(fnames)} files to upload to wandb...")
            [wandb.save(fname) for fname in fnames]

    if args.wandb:
        # TODO: upload compressed database!
        pass


def call_rerun_best(run_name: str, dur_sec: int = 30, count: int = 1):
    """Output mp4 and xml files of best robots."""
    SCRIPT_DIR = os.path.abspath(os.path.dirname(__file__))
    RERUN_SCRIPT = os.path.join(SCRIPT_DIR, "rerun_best.py")

    cmd = [
        "python3",
        RERUN_SCRIPT,
        "-n",
        run_name,
        "-t",
        str(dur_sec),
        "-c",
        str(count),
        "--video",
    ]
    logging.debug("running command:")
    logging.debug(" ".join(cmd))
    res = subprocess.run(cmd, stdout=subprocess.PIPE)
    if res.returncode != 0:
        logging.error(f"rerun_best.py failed with code {res.return_code}")


if __name__ == "__main__":
    import asyncio

    asyncio.run(main())<|MERGE_RESOLUTION|>--- conflicted
+++ resolved
@@ -39,7 +39,6 @@
     parser.add_argument("-d", "--debug", action="store_true")
     parser.add_argument("-cpu", "--n_jobs", type=int, default=1)
     parser.add_argument(
-<<<<<<< HEAD
         "-m",
         "--morphology",
         type=str,
@@ -47,10 +46,7 @@
         help="yaml file to use for robot's morphology",
     )
     parser.add_argument(
-        "-f", "--fitness_function", default="with_control_height_cost"
-=======
         "-f", "--fitness_function", default="with_control_cost"
->>>>>>> 749131b3
     )  # "displacement_height_groundcontact"
     parser.add_argument(
         "-b",

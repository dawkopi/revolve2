--- conflicted
+++ resolved
@@ -1,9 +1,6 @@
 """Provide various fitness functions for misc. goals."""
-<<<<<<< HEAD
 import measures
 import numpy as np
-=======
->>>>>>> ad50107b
 from revolve2.core.physics.running._results import EnvironmentResults
 
 import measures

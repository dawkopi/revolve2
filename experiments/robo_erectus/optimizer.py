--- conflicted
+++ resolved
@@ -10,12 +10,9 @@
 import revolve2.core.optimization.ea.generic_ea.population_management as population_management
 import revolve2.core.optimization.ea.generic_ea.selection as selection
 import sqlalchemy
-<<<<<<< HEAD
 import wandb
 from fitness import fitness_functions
 from measures import *
-=======
->>>>>>> ad50107b
 from pyrr import Quaternion, Vector3
 from revolve2.actor_controller import ActorController
 from revolve2.core.database import IncompatibleError
@@ -316,10 +313,7 @@
 
         environment_results = [br.environment_results[0] for br in batch_results]
 
-<<<<<<< HEAD
-=======
         logging.info(self._fitness_function)
->>>>>>> ad50107b
         fitness = [
             fitness_functions[self._fitness_function](environment_result)
             for environment_result in environment_results
